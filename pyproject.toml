--- conflicted
+++ resolved
@@ -34,12 +34,8 @@
     "pytest-timeout==1.4.2",
     "pytest-cov==2.7.1",
     "astroid>=2.5.1",
-<<<<<<< HEAD
     'typing-extensions>=4.12',
-=======
-    "typing-extensions==4.4.0",
->>>>>>> db697c24
-    "ruff>=0.1.8",
+    "ruff>=0.6",
 ]
 
 [tool.ruff]
